--- conflicted
+++ resolved
@@ -212,15 +212,8 @@
                 # toy_simplex_dim=d, sz=100000)
         # test_dataset = train_dataset
         # wasserstein_set = _generate_raw_tensor(real_probas, manifold, 2500).to(device)
-<<<<<<< HEAD
-        train_loader = DataLoader(train_dataset, batch_size=args['batch_size'], num_workers=6, shuffle=True)
-        test_loader = DataLoader(test_dataset, batch_size=args['batch_size'], num_workers=6, shuffle=False)
-        # train_loader = DataLoader(train_dataset, batch_size=512)
-        # test_loader = DataLoader(test_dataset, batch_size=512)
-=======
         train_loader = DataLoader(train_dataset, batch_size=512, shuffle=True, generator=torch.Generator(device='cuda'),)
         test_loader = DataLoader(test_dataset, batch_size=512, shuffle=False)
->>>>>>> a2476500
 
         # start
         print(f"---=== {d}-simplices ===---")
