--- conflicted
+++ resolved
@@ -30,7 +30,6 @@
     sampler: OTSampler | None,
     extra_args: dict[str, Tensor] | None = None,
     closed_form_drv: bool = False,
-    stochastic: bool = False,
 ) -> tuple[Tensor, Tensor, Tensor]:
     """
     Returns the loss for a single (OT-)CFT training step along with the
@@ -53,11 +52,7 @@
     t = torch.rand((b, 1), device=x_1.device)
     x_0 = m.uniform_prior(b, k, d).to(x_1.device)
     return cft_loss_function(
-<<<<<<< HEAD
-        x_0, x_1, t, m, model, sampler, signal=signal, closed_form_drv=closed_form_drv, stochastic=stochastic,
-=======
         x_0, x_1, t, m, model, sampler, extra_args=extra_args, closed_form_drv=closed_form_drv,
->>>>>>> 9ba51e5d
     )
 
 
