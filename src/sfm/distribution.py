"""Distributional utils."""
import math
import random
import traceback
import torch
from torch import Tensor, nn
import numpy as np
from scipy.linalg import sqrtm
import tqdm
from torchdiffeq import odeint
from geoopt import Euclidean, Manifold as GManifold, ProductManifold
from transformers import GPTJForCausalLM, AutoTokenizer
from src.sfm import Manifold, NSimplex


def _output_and_div(vecfield, x, v=None, div_mode="exact"):
    # From: https://github.com/facebookresearch/riemannian-fm/blob/main/manifm/model_pl.py#L45
    def div_fn(u):
        """Accepts a function u:R^D -> R^D."""
        J = torch.func.jacrev(u)
        return lambda x: torch.trace(J(x))
    if div_mode == "exact":
        dx = vecfield(x)
        div = torch.vmap(div_fn(vecfield))(x)
    else:
        dx, vjpfunc = torch.func.vjp(vecfield, x)
        vJ = vjpfunc(v)[0]
        div = torch.sum(vJ * v, dim=-1)
    return dx, div


def set_seeds(seed: int = 0):
    """
    Sets the seeds for torch, numpy and random to `seed`.
    """
    random.seed(seed)
    torch.random.manual_seed(seed)
    np.random.seed(seed)


def uniform_logprob(x):
    dim = x.shape[-1]
    return torch.full_like(
        x[..., 0],
        math.lgamma(dim / 2) - (math.log(2) + (dim / 2) * math.log(math.pi)) + dim * math.log(2),
    ).sum(dim=-1)  # sum logs over product space


@torch.inference_mode()
def estimate_categorical_kl(
    model: nn.Module,
    manifold: Manifold,
    real_dist: Tensor,
    n: int,
    batch: int = 512,
    inference_steps: int = 100,
    sampling_mode: str = "max",
    silent: bool = False,
    tangent: bool = True,
) -> float:
    """
    Estimates the categorical KL divergence between points produced by the
    model `model` and `real_dist`. Done by sampling `n` points and estimating
    thus the different probabilities.

    Parameters:
        - `model`: the model;
        - `manifold`: manifold over which the model was trained;
        - `real_dist`: the real distribution tensor of shape `(k, d)`;
        - `n`: the number of points over which the estimate should be done;
        - `batch`: the number of points to draw per batch;
        - `inference_steps`: the number of steps to take for inference;
        - `sampling_mode`: how to sample points; if "sample", then samples
            from the distribution produced by the model; if "max" then takes
            the argmax of the distribution.

    Returns:
        An estimate of the KL divergence of the model's distribution from
        the real distribution, i.e., "KL(model || real_dist)".
    """
    assert sampling_mode in ["sample", "max"], "not a valid sampling mode"
    # init acc
    acc = torch.zeros_like(real_dist, device=real_dist.device).int()

    model.eval()
    to_sample = [batch] * (n // batch)
    if n % batch != 0:
        to_sample += [n % batch]
    for draw in (tqdm.tqdm(to_sample) if not silent else to_sample):
        x_0 = manifold.uniform_prior(
            draw, real_dist.size(0), real_dist.size(1),
        ).to(real_dist.device)
        x_1 = manifold.tangent_euler(x_0, model, inference_steps, tangent=tangent)
        x_1 = manifold.send_to(x_1, NSimplex)
        if sampling_mode == "sample":
            # TODO: remove or fix for Categorical
            raise NotImplementedError("Sampling from Dirichlet not implemented")
            # dist = Dirichlet(x_1)
            # samples = dist.sample()
            # acc += samples.sum(dim=0)
        else:
            samples = nn.functional.one_hot(
                x_1.argmax(dim=-1),
                real_dist.size(-1),
            )
            acc += samples.sum(dim=0)
    acc = acc.float()
    acc /= n
    # acc.clamp_min_(1e-12)
    if not silent:
        print(acc)
    ret = (acc * (acc.log() - real_dist.log())).sum(dim=-1).mean().item()
    return ret


<<<<<<< HEAD
# The following is adapted from: https://github.com/facebookresearch/riemannian-fm
def _euler_step(odefunc, xt, vt, t0, dt, manifold=None):
    if manifold is not None:
        return manifold.expmap(xt, dt * vt)
    else:
        return xt + dt * vt


@torch.no_grad()
def _projx_integrator_return_last(
    manifold, odefunc, x0, t, method="euler", projx=True, local_coords=False, pbar=False
):
    """Has a lower memory cost since this doesn't store intermediate values."""

    step_fn = {
        "euler": _euler_step,
    }[method]

    xt = x0

    t0s = t[:-1]
    if pbar:
        t0s = tqdm.tqdm(t0s)

    for t0, t1 in zip(t0s, t[1:]):
        dt = t1 - t0
        vt = odefunc(t0, xt)
        xt = step_fn(
            odefunc, xt, vt, t0, dt, manifold=manifold if local_coords else None
        )
        if projx:
            xt = manifold.projx(xt)
    return xt


@torch.no_grad()
def compute_exact_loglikelihood(
    model: nn.Module,
    batch: Tensor,
    manifold: GManifold,
    t1: float = 1.0,
    num_steps: int = 1000,
    div_mode: str = "rademacher",
    local_coords: bool = False,
    eval_projx: bool = True,
    atol: float = 1e-5,
    rtol: float = 1e-5,
    normalize_loglikelihood: bool = False,
) -> Tensor:
    """Computes the negative log-likelihood of a batch of data."""
    # Based on https://github.com/facebookresearch/riemannian-fm/blob/main/manifm/model_pl.py#L449

    try:
        with torch.inference_mode(mode=False):
            v = None
            if div_mode == "rademacher":
                v = torch.randint(low=0, high=2, size=batch.shape).to(batch) * 2 - 1

            def odefunc(t, tensor):
                # t = t.to(tensor)
                x = tensor[..., : batch.size(-1)]
                vecfield = lambda x: model(x, t)
                dx, div = _output_and_div(vecfield, x, v=v, div_mode=div_mode)

                if hasattr(manifold, "logdetG"):

                    def _jvp(x, v):
                        return torch.func.jvp(manifold.logdetG, (x,), (v,))[1]

                    corr = torch.func.vmap(_jvp)(x, dx)
                    div = div + 0.5 * corr#.to(div)

                # div = div.view(-1, 1)
                div = div[..., None]
                del t, x
                return torch.cat([dx, div], dim=-1)

            # Solve ODE on the product manifold of data manifold x euclidean.
            product_man = ProductManifold(
                (manifold, batch.size(-1)), (Euclidean(), 1)
            )
            state1 = torch.cat([batch, torch.zeros_like(batch[..., :1])], dim=-1)

            with torch.no_grad():
                if not eval_projx and not local_coords:
                    # If no projection, use adaptive step solver.
                    state0 = odeint(
                        odefunc,
                        state1,
                        t=torch.linspace(0, t1, 2).to(batch),
                        atol=atol,
                        rtol=rtol,
                        method="dopri5",
                        options={"min_step": 1e-5},
                    )[-1]
                else:
                    # If projection, use 1000 steps.
                    state0 = _projx_integrator_return_last(
                        product_man,
                        odefunc,
                        state1,
                        t=torch.linspace(t1, 0, num_steps + 1).to(batch),
                        method="euler",
                        projx=eval_projx,
                        local_coords=local_coords,
                        pbar=True,
                    )

            x0, logdetjac = state0[..., : batch.size(-1)], state0[..., -1]
            # x0_ = x0
            x0 = manifold.projx(x0).abs()

            # log how close the final solution is to the manifold.
            # integ_error = (x0[..., : self.dim] - x0_[..., : self.dim]).abs().max()
            # self.log("integ_error", integ_error)

            # logp0 = manifold.base_logprob(x0)
            logp0 = uniform_logprob(x0)
            logp1 = logp0 + logdetjac.sum(dim=-1)

            if normalize_loglikelihood:
                logp1 = logp1 / x0.size(-1)

            # Mask out those that left the manifold
            masked_logp1 = logp1
            return masked_logp1
    except:
        traceback.print_exc()
        return torch.zeros(batch.shape[0]).to(batch)


_gpt = None
_tokenizer = None


def _load_models(device) -> tuple[GPTJForCausalLM, AutoTokenizer]:
    global _gpt, _tokenizer
    if _gpt is None:
        _gpt = GPTJForCausalLM.from_pretrained(
            "EleutherAI/gpt-j-6b",
            revision="float16",
            torch_dtype=torch.float16,
            cache_dir="./cache",
        ).to(device)
        _gpt.eval()
    if _tokenizer is None:
        _tokenizer = AutoTokenizer.from_pretrained("EleutherAI/gpt-j-6b")
    return _gpt, _tokenizer


@torch.no_grad()
def eval_gpt_nll(
    samples: list[str],
    device="cuda",
) -> float:
    """
    Evaluates the mean NLL of a list of samples using a pre-trained GPT model.

    Parameters:
        - `samples`: textual samples.
    """
    gpt, tokenizer = _load_models(device)
    losses = []
    for sample in samples:
        input_ids = tokenizer(sample, return_tensors="pt").input_ids.to(device)
        loss = gpt(input_ids, return_dict=True, labels=input_ids).loss
        losses += [loss.item()]
    return np.mean(losses)
=======
def get_wasserstein_dist(embeds1, embeds2):
    # Taken from: https://github.com/HannesStark/dirichlet-flow-matching/blob/main/utils/flow_utils.py#L38
    if np.isnan(embeds2).any() or np.isnan(embeds1).any() or len(embeds1) == 0 or len(embeds2) == 0:
        return float('nan')
    mu1, sigma1 = embeds1.mean(axis=0), np.cov(embeds1, rowvar=False)
    mu2, sigma2 = embeds2.mean(axis=0), np.cov(embeds2, rowvar=False)
    ssdiff = np.sum((mu1 - mu2) ** 2.0)
    covmean = sqrtm(sigma1.dot(sigma2))
    if np.iscomplexobj(covmean):
        covmean = covmean.real
    dist = ssdiff + np.trace(sigma1 + sigma2 - 2.0 * covmean)
    return dist
>>>>>>> 197dd3a6
<|MERGE_RESOLUTION|>--- conflicted
+++ resolved
@@ -113,7 +113,6 @@
     return ret
 
 
-<<<<<<< HEAD
 # The following is adapted from: https://github.com/facebookresearch/riemannian-fm
 def _euler_step(odefunc, xt, vt, t0, dt, manifold=None):
     if manifold is not None:
@@ -282,7 +281,6 @@
         loss = gpt(input_ids, return_dict=True, labels=input_ids).loss
         losses += [loss.item()]
     return np.mean(losses)
-=======
 def get_wasserstein_dist(embeds1, embeds2):
     # Taken from: https://github.com/HannesStark/dirichlet-flow-matching/blob/main/utils/flow_utils.py#L38
     if np.isnan(embeds2).any() or np.isnan(embeds1).any() or len(embeds1) == 0 or len(embeds2) == 0:
@@ -294,5 +292,4 @@
     if np.iscomplexobj(covmean):
         covmean = covmean.real
     dist = ssdiff + np.trace(sigma1 + sigma2 - 2.0 * covmean)
-    return dist
->>>>>>> 197dd3a6
+    return dist