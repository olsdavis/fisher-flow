--- conflicted
+++ resolved
@@ -1,10 +1,4 @@
 from typing import Any
-import pickle
-import os
-import numpy as np
-import torch
-import tqdm
-from torch import nn
 from torch.utils.data import DataLoader, Dataset
 from lightning import LightningDataModule
 from .components.promoter_back import PromoterDataset
@@ -53,20 +47,14 @@
 
     def prepare_data(self):
         """Nothing to download."""
-<<<<<<< HEAD
-        self.data_train = PromoterDataset(n_tsses=100000, rand_offset=10, split="train", sep_x_y=self.sep_x_y)
-        self.data_val = PromoterDataset(n_tsses=100000, rand_offset=0, split="valid", sep_x_y=self.sep_x_y)
-        self.data_test = PromoterDataset(n_tsses=100000, rand_offset=0, split="test", sep_x_y=self.sep_x_y)
-=======
->>>>>>> f4f1a927
 
     def setup(self, stage: str | None = None) -> None:
         """
         Load data. Set variables: `self.data_train`, `self.data_val`, `self.data_test`.
         """
-        self.data_train = PromoterDataset(split="train")
-        self.data_val = PromoterDataset(split="valid")
-        self.data_test = PromoterDataset(split="test")
+        self.data_train = PromoterDataset(n_tsses=100000, rand_offset=10, split="train", sep_x_y=self.sep_x_y)
+        self.data_val = PromoterDataset(n_tsses=100000, rand_offset=0, split="valid", sep_x_y=self.sep_x_y)
+        self.data_test = PromoterDataset(n_tsses=100000, rand_offset=0, split="test", sep_x_y=self.sep_x_y)
         # Divide batch size by the number of devices.
         if self.trainer is not None:
             if self.hparams.batch_size % self.trainer.world_size != 0:
