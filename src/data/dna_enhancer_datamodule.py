from typing import Any
import pickle
import os
<<<<<<< HEAD
import copy
import numpy as np
import torch
import tqdm
from torch import nn
from torch.utils.data import DataLoader, Dataset, Subset
=======
import torch
from torch.utils.data import DataLoader, Dataset, TensorDataset
>>>>>>> bd8d7ed8
from lightning import LightningDataModule



"""
test datamodule

python -m src.data.dna_enhancer_datamodule
"""

class EnhancerDataset(torch.utils.data.Dataset):
    def __init__(self, data_dir, dataset, split='train'):
        assert dataset in ["MEL2", "FlyBrain"], f"Invalid dataset '{dataset}'. Choose from 'MEL2', 'FlyBrain'."
        all_data = pickle.load(open(f'{data_dir}{dataset}_data.pkl', 'rb'))
        self.seqs = torch.argmax(torch.from_numpy(copy.deepcopy(all_data[f'{split}_data'])), dim=-1) # NOT one-hot encoded sequences
        self.clss = torch.argmax(torch.from_numpy(copy.deepcopy(all_data[f'y_{split}'])), dim=-1) # NOT one-hot encoded classes
        self.num_cls = all_data[f'y_{split}'].shape[-1]
        self.alphabet_size = 4

        print(f"alphabet_size {self.alphabet_size}")
        print(f"num_cls {self.num_cls}")

    def __len__(self):
        return len(self.seqs)

    def __getitem__(self, idx):
        return self.seqs[idx], self.clss[idx] # MEL2 [B, 500, 4], [B, num_cls]

class DNAEnhancerDataModule(LightningDataModule):
    """
    DNA Enhancer data module.
    """

    def __init__(
        self,
<<<<<<< HEAD
        dataset: str = "MEL2", # choices: "MEL2", "FlyBrain"
        data_dir: str = "data/the_code/General/data/Deep",
=======
        dataset: str = "MEL2",
        data_dir: str = "data/enhancer/the_code/General/data/Deep",
        train_val_test_split: tuple[int, int, int] = (55_000, 5_000, 10_000),
>>>>>>> bd8d7ed8
        batch_size: int = 64,
        num_workers: int = 0,
        pin_memory: bool = False,
        subset_train_as_val: bool = False,
    ):
        """Initialize a `DNAEnhancerDataModule`.

        :param dataset: The dataset to use, choices: "MEL2", "FlyBrain". Defaults to `"MEL2"`.
        :param data_dir: The data directory. Defaults to `"data/enhancer/"`.
        :param batch_size: The batch size. Defaults to `64`.
        :param num_workers: The number of workers. Defaults to `0`.
        :param pin_memory: Whether to pin memory. Defaults to `False`.
        """
        super().__init__()
        assert dataset in ["MEL2", "FlyBrain"], f"Invalid dataset '{dataset}'. Choose from 'MEL2', 'FlyBrain'."
        self.dataset = dataset

        # this line allows to access init params with 'self.hparams' attribute
        # also ensures init params will be stored in ckpt
        self.save_hyperparameters(logger=False)

        self.data_train: Dataset | None = None
        self.data_val: Dataset | None = None
        self.data_test: Dataset | None = None

        self.batch_size_per_device = batch_size
        self.subset_train_as_val = subset_train_as_val # use a subset of the training set as validation set

    def prepare_data(self):
        """Prepare data."""
<<<<<<< HEAD
        splits = ["train", "valid", "test"]
        names = ["train", "val", "test"]
        for name, split in zip(names, splits):
            dataset = EnhancerDataset(self.hparams.data_dir, self.dataset, split=split)
=======

    def setup(self, stage: str | None = None) -> None:
        """
        Load data. Set variables: `self.data_train`, `self.data_val`, `self.data_test`.
        """
        all_data = pickle.load(
            open(f"{self.hparams.data_dir}{self.dataset}_data.pkl", "rb")
        )
        for split in ["train", "valid", "test"]:
            data = torch.nn.functional.one_hot(
                torch.from_numpy(all_data[f"{split}_data"]).argmax(dim=-1),
                num_classes=4,
            ).float()
            clss = torch.from_numpy(all_data[f"y_{split}"]).argmax(dim=-1).float()
            print(data.shape, clss.shape)
            dataset = TensorDataset(data, clss)
>>>>>>> bd8d7ed8
            setattr(
                self,
                f"data_{name}",
                dataset
            )
<<<<<<< HEAD
        
        if self.subset_train_as_val:
            val_set_size = len(self.data_val)
            self.data_val = Subset(self.data_train, torch.randperm(len(self.data_train))[:val_set_size])

    def setup(self, stage: str | None = None) -> None:
        """
        Load data. Set variables: `self.data_train`, `self.data_val`, `self.data_test`.
        """
=======
>>>>>>> bd8d7ed8
        # Divide batch size by the number of devices.
        if self.trainer is not None:
            if self.hparams.batch_size % self.trainer.world_size != 0:
                raise RuntimeError(
                    f"Batch size ({self.hparams.batch_size}) is not divisible by the number of devices ({self.trainer.world_size})."
                )
            self.batch_size_per_device = self.hparams.batch_size // self.trainer.world_size

    def train_dataloader(self) -> DataLoader[Any]:
        """Create and return the train dataloader.

        :return: The train dataloader.
        """
        assert self.data_train
        return DataLoader(
            dataset=self.data_train,
            batch_size=self.batch_size_per_device,
            num_workers=self.hparams.num_workers,
            pin_memory=self.hparams.pin_memory,
        )

    def val_dataloader(self) -> DataLoader[Any]:
        """Create and return the validation dataloader.

        :return: The validation dataloader.
        """
        assert self.data_valid
        return DataLoader(
            dataset=self.data_valid,
            batch_size=self.batch_size_per_device,
            num_workers=self.hparams.num_workers,
            pin_memory=self.hparams.pin_memory,
            shuffle=False,
        )

    def test_dataloader(self) -> DataLoader[Any]:
        """Create and return the test dataloader.

        :return: The test dataloader.
        """
        assert self.data_test
        return DataLoader(
            dataset=self.data_test,
            batch_size=self.batch_size_per_device,
            num_workers=self.hparams.num_workers,
            pin_memory=self.hparams.pin_memory,
            shuffle=False,
        )

    def teardown(self, stage: str | None = None):
        """Lightning hook for cleaning up after `trainer.fit()`, `trainer.validate()`,
        `trainer.test()`, and `trainer.predict()`.

        :param stage: The stage being torn down. Either `"fit"`, `"validate"`, `"test"`, or `"predict"`.
            Defaults to ``None``.
        """

    def state_dict(self) -> dict[Any, Any]:
        """Called when saving a checkpoint. Implement to generate and save the datamodule state.

        :return: A dictionary containing the datamodule state that you want to save.
        """
        return {}

    def load_state_dict(self, state_dict: dict[str, Any]) -> None:
        """Called when loading a checkpoint. Implement to reload datamodule state given datamodule
        `state_dict()`.

        :param state_dict: The datamodule state returned by `self.state_dict()`.
        """


if __name__ == "__main__":
    data_module = DNAEnhancerDataModule()
    data_module.prepare_data()
    train_dataloader = data_module.train_dataloader()
    batch = next(iter(train_dataloader))
    print(f"xs: {batch[0].shape}")
    print(f"ys: {batch[1].shape}")
<|MERGE_RESOLUTION|>--- conflicted
+++ resolved
@@ -1,17 +1,12 @@
 from typing import Any
 import pickle
 import os
-<<<<<<< HEAD
 import copy
 import numpy as np
 import torch
 import tqdm
 from torch import nn
 from torch.utils.data import DataLoader, Dataset, Subset
-=======
-import torch
-from torch.utils.data import DataLoader, Dataset, TensorDataset
->>>>>>> bd8d7ed8
 from lightning import LightningDataModule
 
 
@@ -47,14 +42,8 @@
 
     def __init__(
         self,
-<<<<<<< HEAD
         dataset: str = "MEL2", # choices: "MEL2", "FlyBrain"
         data_dir: str = "data/the_code/General/data/Deep",
-=======
-        dataset: str = "MEL2",
-        data_dir: str = "data/enhancer/the_code/General/data/Deep",
-        train_val_test_split: tuple[int, int, int] = (55_000, 5_000, 10_000),
->>>>>>> bd8d7ed8
         batch_size: int = 64,
         num_workers: int = 0,
         pin_memory: bool = False,
@@ -85,53 +74,19 @@
 
     def prepare_data(self):
         """Prepare data."""
-<<<<<<< HEAD
         splits = ["train", "valid", "test"]
         names = ["train", "val", "test"]
         for name, split in zip(names, splits):
             dataset = EnhancerDataset(self.hparams.data_dir, self.dataset, split=split)
-=======
-
-    def setup(self, stage: str | None = None) -> None:
-        """
-        Load data. Set variables: `self.data_train`, `self.data_val`, `self.data_test`.
-        """
-        all_data = pickle.load(
-            open(f"{self.hparams.data_dir}{self.dataset}_data.pkl", "rb")
-        )
-        for split in ["train", "valid", "test"]:
-            data = torch.nn.functional.one_hot(
-                torch.from_numpy(all_data[f"{split}_data"]).argmax(dim=-1),
-                num_classes=4,
-            ).float()
-            clss = torch.from_numpy(all_data[f"y_{split}"]).argmax(dim=-1).float()
-            print(data.shape, clss.shape)
-            dataset = TensorDataset(data, clss)
->>>>>>> bd8d7ed8
             setattr(
                 self,
                 f"data_{name}",
                 dataset
             )
-<<<<<<< HEAD
         
         if self.subset_train_as_val:
             val_set_size = len(self.data_val)
             self.data_val = Subset(self.data_train, torch.randperm(len(self.data_train))[:val_set_size])
-
-    def setup(self, stage: str | None = None) -> None:
-        """
-        Load data. Set variables: `self.data_train`, `self.data_val`, `self.data_test`.
-        """
-=======
->>>>>>> bd8d7ed8
-        # Divide batch size by the number of devices.
-        if self.trainer is not None:
-            if self.hparams.batch_size % self.trainer.world_size != 0:
-                raise RuntimeError(
-                    f"Batch size ({self.hparams.batch_size}) is not divisible by the number of devices ({self.trainer.world_size})."
-                )
-            self.batch_size_per_device = self.hparams.batch_size // self.trainer.world_size
 
     def train_dataloader(self) -> DataLoader[Any]:
         """Create and return the train dataloader.
@@ -174,13 +129,13 @@
             shuffle=False,
         )
 
-    def teardown(self, stage: str | None = None):
-        """Lightning hook for cleaning up after `trainer.fit()`, `trainer.validate()`,
-        `trainer.test()`, and `trainer.predict()`.
+    # def teardown(self, stage: str | None = None):
+    #     """Lightning hook for cleaning up after `trainer.fit()`, `trainer.validate()`,
+    #     `trainer.test()`, and `trainer.predict()`.
 
-        :param stage: The stage being torn down. Either `"fit"`, `"validate"`, `"test"`, or `"predict"`.
-            Defaults to ``None``.
-        """
+    #     :param stage: The stage being torn down. Either `"fit"`, `"validate"`, `"test"`, or `"predict"`.
+    #         Defaults to ``None``.
+    #     """
 
     def state_dict(self) -> dict[Any, Any]:
         """Called when saving a checkpoint. Implement to generate and save the datamodule state.
@@ -189,12 +144,12 @@
         """
         return {}
 
-    def load_state_dict(self, state_dict: dict[str, Any]) -> None:
-        """Called when loading a checkpoint. Implement to reload datamodule state given datamodule
-        `state_dict()`.
+    # def load_state_dict(self, state_dict: dict[str, Any]) -> None:
+    #     """Called when loading a checkpoint. Implement to reload datamodule state given datamodule
+    #     `state_dict()`.
 
-        :param state_dict: The datamodule state returned by `self.state_dict()`.
-        """
+    #     :param state_dict: The datamodule state returned by `self.state_dict()`.
+    #     """
 
 
 if __name__ == "__main__":
