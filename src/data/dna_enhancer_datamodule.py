--- conflicted
+++ resolved
@@ -8,31 +8,6 @@
 from torch import nn
 from torch.utils.data import DataLoader, Dataset, Subset
 from lightning import LightningDataModule
-
-"""
-test datamodule
-
-python -m src.data.dna_enhancer_datamodule
-"""
-
-class EnhancerDataset(torch.utils.data.Dataset):
-    def __init__(self, data_dir, dataset, split='train'):
-        assert dataset in ["MEL2", "FlyBrain"], f"Invalid dataset '{dataset}'. Choose from 'MEL2', 'FlyBrain'."
-        all_data = pickle.load(open(f'{data_dir}{dataset}_data.pkl', 'rb'))
-        self.seqs = torch.argmax(torch.from_numpy(copy.deepcopy(all_data[f'{split}_data'])), dim=-1) # NOT one-hot encoded sequences
-        self.clss = torch.argmax(torch.from_numpy(copy.deepcopy(all_data[f'y_{split}'])), dim=-1) # NOT one-hot encoded classes
-        self.num_cls = all_data[f'y_{split}'].shape[-1]
-        self.alphabet_size = 4
-
-        print(f"alphabet_size {self.alphabet_size}")
-        print(f"num_cls {self.num_cls}")
-
-    def __len__(self):
-        return len(self.seqs)
-
-    def __getitem__(self, idx):
-        return self.seqs[idx], self.clss[idx] # MEL2 [B, 500, 4], [B, num_cls]
-
 
 """
 test datamodule
@@ -106,10 +81,7 @@
                 f"data_{name}",
                 dataset
             )
-<<<<<<< HEAD
             print(f"{name} len {len(dataset)}")
-=======
->>>>>>> 0b6903f3
         
         if self.subset_train_as_val:
             val_set_size = len(self.data_val)
