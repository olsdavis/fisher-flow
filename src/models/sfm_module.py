--- conflicted
+++ resolved
@@ -90,8 +90,6 @@
         closed_form_drv: bool = False,
         debug_grads: bool = False,
         inference_steps: int = 100,
-        # stochasticity!
-        stochastic: bool = False,
         datamodule: Any = None,  # in retrobridge
         # enhancer
         eval_fbd: bool = False,
@@ -128,7 +126,6 @@
         self.closed_form_drv = closed_form_drv
         self.promoter_eval = promoter_eval
         self.manifold = manifold_from_name(manifold)
-        self.stochastic = stochastic
         # don't wrap for retrobridge!
         self.net = TangentWrapper(self.manifold, net).to(self.device) if not datamodule else net
         if ema:
@@ -227,14 +224,8 @@
             self.manifold,
             self.net,
             self.sampler,
-<<<<<<< HEAD
-            signal=signal,
             closed_form_drv=self.closed_form_drv,
-            stochastic=self.stochastic,
-=======
             extra_args=extra_args,
-            closed_form_drv=False,
->>>>>>> 9ba51e5d
         )[0]
 
     def retrobridge_step(
@@ -410,20 +401,11 @@
         """
         if not self.closed_form_drv:
             with torch.inference_mode(False):
-                if self.stochastic:
-                    raise NotImplementedError("Stochastic closed-form not implemented.")
-                # https://github.com/facebookresearch/riemannian-fm/blob/main/manifm/model_pl.py
-                    def cond_u(x0, x1, t):
-                        path = perturbed_geodesic(self.manifold.sphere, x0, x1)
-                        x_t, u_t = jvp(path, (t,), (torch.ones_like(t).to(t),))
-                        return x_t, u_t
-                    x_t, target = vmap(cond_u)(x_0, x_1, t)
-                else:
-                    def cond_u(x0, x1, t):
-                        path = geodesic(self.manifold.sphere, x0, x1)
-                        x_t, u_t = jvp(path, (t,), (torch.ones_like(t).to(t),))
-                        return x_t, u_t
-                    x_t, target = vmap(cond_u)(x_0, x_1, time)
+                def cond_u(x0, x1, t):
+                    path = geodesic(self.manifold.sphere, x0, x1)
+                    x_t, u_t = jvp(path, (t,), (torch.ones_like(t).to(t),))
+                    return x_t, u_t
+                x_t, target = vmap(cond_u)(x_0, x_1, time)
             x_t = x_t.squeeze()
             target = target.squeeze()
             if x_0.size(0) == 1:
@@ -445,7 +427,7 @@
     
     def retrobridge_eval(self):
         samples_left_to_generate = self.samples_to_generate
-        samples_left_to_save = 0# self.samples_to_save
+        samples_left_to_save = 0 # self.samples_to_save
         chains_left_to_save = self.chains_to_save
 
         samples = []
@@ -547,10 +529,7 @@
         modifiable_nodes = (product.X[..., -1] == 1).unsqueeze(-1)
         assert torch.all(fixed_nodes | modifiable_nodes)
         # start!
-        for i in range(self.inference_steps):
-            if self.stochastic and not (i == 0 or i == self.inference_steps - 1):
-                X = metropolis_sphere_perturbation(X, default_perturbation_schedule(t))
-                E = metropolis_sphere_perturbation(E, default_perturbation_schedule(t))
+        for _ in range(self.inference_steps):
             noisy_data = {
                 "t": t,
                 "E_t": E,
@@ -563,7 +542,6 @@
             # prep
             target_edge_shape = (E.size(0), -1, E.size(-1))
             # make a step
-            # print(t[0], pred.X.square().sum(dim=(-1, -2)).mean(), pred.E.square().sum(dim=(-1, -2, -3)).mean())
             X = self.manifold.exp_map(
                 X, self.manifold.make_tangent(X, pred.X) * dt,
             )
