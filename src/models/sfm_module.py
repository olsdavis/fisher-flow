--- conflicted
+++ resolved
@@ -110,7 +110,6 @@
         chains_to_save: int = 5,
         fix_product_nodes: bool = True,
         samples_to_generate: int = 128,
-<<<<<<< HEAD
         samples_per_input: int = 5,
         retrobridge_eval_every: int = 10,
         # ppl
@@ -123,10 +122,6 @@
         gpt_nll_samples: int = 512,
         # misc
         fast_matmul: bool = False,
-=======
-        samples_per_input: int = 1,
-        retrobridge_eval_every: int = 5,
->>>>>>> 197dd3a6
     ):
         """
         :param net: The model to train.
@@ -223,7 +218,6 @@
                 domain_features=self.domain_features,
                 use_context=use_context,
             )
-<<<<<<< HEAD
             self.val_molecular_metrics = SamplingMolecularMetrics(
                 self.dataset_infos,
                 datamodule.train_smiles,
@@ -232,11 +226,6 @@
             self.dataset_infos = None
         if fast_matmul:
             torch.set_float32_matmul_precision("high")
-=======
-            self.val_molecular_metrics = SamplingMolecularMetrics(self.dataset_infos, datamodule.train_smiles,)
-        else:
-            self.dataset_infos = None
->>>>>>> 197dd3a6
 
     def forward(self, x: torch.Tensor, t: torch.Tensor) -> torch.Tensor:
         """Perform a forward pass through the model `self.net`."""
@@ -485,10 +474,7 @@
         return x_t, target
 
     def retrobridge_eval(self):
-<<<<<<< HEAD
         """Evaluation metrics for retrobridge."""
-=======
->>>>>>> 197dd3a6
         samples_left_to_generate = self.samples_to_generate
         samples_left_to_save = 0 # self.samples_to_save
         chains_left_to_save = self.chains_to_save
@@ -631,7 +617,9 @@
             y=y,
         ).mask(node_mask, collapse=True)
 
-<<<<<<< HEAD
+        # E = self.symmetrise_edges(E)
+        return ret
+
     def produce_text_samples(self, n: int) -> list[str]:
         """
         Produces `n` text samples.
@@ -646,10 +634,6 @@
         for sample in chars:
             rets += ["".join([self.trainer.datamodule.itos[c.item()] for c in sample])]
         return rets
-=======
-        # E = self.symmetrise_edges(E)
-        return ret
->>>>>>> 197dd3a6
 
     def training_step(
         self, x_1: torch.Tensor | list[torch.Tensor] | Batch, batch_idx: int,
@@ -711,7 +695,6 @@
             mse = self.compute_sp_mse(x_1, signal, batch_idx)
             self.sp_mse(mse)
             self.log("val/sp-mse", self.sp_mse, on_step=False, on_epoch=True, prog_bar=True)
-<<<<<<< HEAD
         if self.eval_ppl and (self.trainer.current_epoch + 1) % self.eval_ppl_every == 0:
             ppl = compute_exact_loglikelihood(
                 self.net, x_1, self.manifold.sphere, normalize_loglikelihood=self.normalize_loglikelihood,
@@ -719,11 +702,9 @@
             ).mean()
             self.val_ppl(ppl)
             self.log("val/ppl", self.val_ppl, on_step=False, on_epoch=True, prog_bar=True)
-=======
         if self.eval_fbd and (self.current_epoch + 1) % self.fbd_every == 0:
             self.val_fbd(self.compute_fbd(x_1, signal, batch_idx))
             self.log("val/fbd", self.val_fbd, on_step=False, on_epoch=True, prog_bar=True)
->>>>>>> 197dd3a6
 
     def on_validation_epoch_end(self) -> None:
         """Lightning hook that is called when a validation epoch ends."""
