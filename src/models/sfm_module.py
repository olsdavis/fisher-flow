--- conflicted
+++ resolved
@@ -65,12 +65,8 @@
         Perform a single model step on a batch of data.
         """
         return ot_train_step(
-<<<<<<< HEAD
             # self.manifold.smooth_labels(x_1, mx=0.999),
             x_1,
-=======
-            self.manifold.smooth_labels(x_1, mx=0.81),
->>>>>>> 0718eb31
             self.manifold,
             self.net,
             self.sampler,
